<<<<<<< HEAD
from homeassistant.components.binary_sensor import BinarySensorEntity
=======
"""Support for VELUX sensors."""
>>>>>>> 82156544
from homeassistant.components.sensor import SensorEntity
from homeassistant.config_entries import ConfigEntry
from homeassistant.core import HomeAssistant
from homeassistant.helpers.entity import DeviceInfo
from homeassistant.helpers.entity_platform import AddEntitiesCallback
from pyvlx import PyVLX

from .const import DOMAIN


async def async_setup_entry(
    hass: HomeAssistant, entry: ConfigEntry, async_add_entities: AddEntitiesCallback
) -> None:
    """Set up sensor(s) for Velux platform."""
    entities = []
<<<<<<< HEAD
    gateway = hass.data[DOMAIN][entry.entry_id]
    entities.append(VeluxConnectionCounter(gateway))
    entities.append(VeluxConnectionState(gateway))
=======
    pyvlx: PyVLX = hass.data[DOMAIN][entry.entry_id]
    entities.append(VeluxConnectionCounter(pyvlx))
>>>>>>> 82156544
    async_add_entities(entities)


class VeluxConnectionCounter(SensorEntity):
    """Representation of a Velux number."""

    def __init__(self, pyvlx: PyVLX) -> None:
        """Initialize the cover."""
        self.pyvlx: PyVLX = pyvlx

    @property
    def name(self) -> str:
        """Name of the entity."""
        return "KLF200 Connection Counter"

    @property
    def device_info(self) -> DeviceInfo:
        """Return specific device attributes."""
        return {
            "identifiers": {(DOMAIN, self.unique_id)},
            "connections": {("Host", self.pyvlx.config.host)},
            "name": "KLF200 Gateway",
            "manufacturer": "Velux",
            "sw_version": self.pyvlx.version,
        }

    @property
    def unique_id(self) -> str:
        """Return the unique ID of this cover."""
        return "KLF200ConnectionCounter"

    @property
    def native_value(self) -> int:
        """Return the value reported by the sensor."""
        return self.pyvlx.connection.connection_counter


class VeluxConnectionState(BinarySensorEntity):
    """Representation of a Velux state."""

    def __init__(self, gateway):
        """Initialize the cover."""
        self.pyvlx = gateway
        self._attr_is_on = False
        self.pyvlx.connection.register_connection_opened_cb(self.turn_on)
        self.pyvlx.connection.register_connection_closed_cb(self.turn_off)

    async def turn_on(self):
        """Turn the sensor on."""
        if not self._attr_is_on:
            self._attr_is_on = True
            self.async_write_ha_state()

    async def turn_off(self):
        """Turn the sensor off."""
        if self._attr_is_on:
            self._attr_is_on = False
            self.async_write_ha_state()

    @property
    def name(self):
        """Name of the entity."""
        return "KLF200 Connection State"

    @property
    def device_info(self):
        return {
            "identifiers": {
                (DOMAIN, self.unique_id)
            },
            "connections": {
                ("Host", self.pyvlx.config.host)
            },
            "name": "KLF200 Gateway",
            "manufacturer": "Velux",
            "sw_version": self.pyvlx.version,
        }

    @property
    def unique_id(self):
        """Return the unique ID of this cover."""
        return "KLF200ConnectionState"<|MERGE_RESOLUTION|>--- conflicted
+++ resolved
@@ -1,8 +1,5 @@
-<<<<<<< HEAD
+"""Support for VELUX sensors."""
 from homeassistant.components.binary_sensor import BinarySensorEntity
-=======
-"""Support for VELUX sensors."""
->>>>>>> 82156544
 from homeassistant.components.sensor import SensorEntity
 from homeassistant.config_entries import ConfigEntry
 from homeassistant.core import HomeAssistant
@@ -18,14 +15,9 @@
 ) -> None:
     """Set up sensor(s) for Velux platform."""
     entities = []
-<<<<<<< HEAD
-    gateway = hass.data[DOMAIN][entry.entry_id]
-    entities.append(VeluxConnectionCounter(gateway))
-    entities.append(VeluxConnectionState(gateway))
-=======
     pyvlx: PyVLX = hass.data[DOMAIN][entry.entry_id]
     entities.append(VeluxConnectionCounter(pyvlx))
->>>>>>> 82156544
+    entities.append(VeluxConnectionState(gateway))
     async_add_entities(entities)
 
 
